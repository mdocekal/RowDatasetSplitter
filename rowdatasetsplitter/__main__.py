--- conflicted
+++ resolved
@@ -49,7 +49,6 @@
         """
 
         parser = ExceptionsArgumentParser(
-<<<<<<< HEAD
             description="Script for splitting row datasets.")
 
         subparsers = parser.add_subparsers()
@@ -91,7 +90,7 @@
 
         chunking = subparsers.add_parser("chunking", help="Splitting row datasets into chunks.")
         chunking.add_argument("-d", "--data",
-                              help="Dataset that should be split.", type=str,
+                              help="Dataset that should be chunked.", type=str,
                               required=True)
         chunking.add_argument("--out_dir",
                               help="Path where the chunks will be saved.", type=str,
@@ -108,28 +107,14 @@
                               default="{orig_basename}_{counter}{orig_ext}")
         chunking.add_argument("-i", "--index",
                               help="Path to file with line file offsets. It can speed up the process. "
-                                   "Must be a file with offsets on separate lines or a csv file. In case of csv file do not forget to setup index_offset_field. It is expected that the headline is presented.",
+                                   "Must be a file with offsets on separate lines or a csv file. It is expected that the headline is presented.",
                               type=str,
                               required=False)
-        chunking.add_argument("--index_offset_field",
-                              help="Name of field in index file that contains line offsets.", type=str,
-                              default="file_line_offset",
-                              required=False)
         chunking.set_defaults(func=call_chunking)
 
         subset = subparsers.add_parser("subset", help="Creates subset of given dataset.")
         subset.add_argument("-d", "--data",
-                            help="Dataset that should be split.", type=str,
-=======
-            description="Small script for splitting row datasets into train, validation and test sets. "
-                        "The split itself is random, but keep in mind that this not changes the order of samples.")
-
-        parser.add_argument("-d", "--data",
-                            help="Dataset that should be split.", type=str,
-                            required=True)
-        parser.add_argument("--outTrain",
-                            help="Path where the train subset will be saved.", type=str,
->>>>>>> 696fbf22
+                            help="Dataset that should be used for subset.", type=str,
                             required=True)
         subset.add_argument("--out",
                             help="Path where the subset will be saved.", type=str,
@@ -174,15 +159,7 @@
         return parsed
 
 
-<<<<<<< HEAD
-def call_make_ml_splits(args: argparse.Namespace):
-    """
-    Splitting row datasets into train, validation and test sets.
-
-    :param args: User arguments.
-    """
-=======
-def row_split(data:str, out_train:str, out_validation:str, out_test:str, validation: float, test:float, fast: bool,
+def row_split(data: str, out_train: str, out_validation: str, out_test: str, validation: float, test: float, fast: bool,
               fixed_seed: bool):
     """
     Function for splitting row datasets into train, validation and test sets. The split itself is random, but keep
@@ -261,13 +238,13 @@
 
             logging.info(
                 "Number of train samples is {} which is {:.2%}, so the difference to the correct value is {}."
-                    .format(train_samples, act_frac_train, rest_for_train - act_frac_train))
+                .format(train_samples, act_frac_train, rest_for_train - act_frac_train))
             logging.info(
                 "Number of validation samples is {} which is {:.2%}, so the difference to the correct value is {}."
-                    .format(validation_samples, act_frac_val, validation - act_frac_val))
+                .format(validation_samples, act_frac_val, validation - act_frac_val))
             logging.info(
                 "Number of test samples is {} which is {:.2%}, so the difference to the correct value is {}."
-                    .format(test_samples, act_frac_test, test - act_frac_test))
+                .format(test_samples, act_frac_test, test - act_frac_test))
 
         else:
             logging.info("Starting slow splitting.")
@@ -316,185 +293,84 @@
         logging.info("finished")
 
 
-def main():
-    args = ArgumentsManager.parseArgs()
->>>>>>> 696fbf22
-
-    logging.basicConfig(format='%(asctime)s : %(levelname)s : %(message)s', level=logging.INFO)
-
+def call_make_ml_splits(args: argparse.Namespace):
+    """
+    Splitting row datasets into train, validation and test sets.
+
+    :param args: User arguments.
+    """
     assert 0 <= args.validation < 1
     assert 0 <= args.test < 1
     assert args.test + args.validation < 1
 
-    if args.fixedSeed:
-        random.seed(0)
-
-    with open(args.data) as f, open(args.outTrain, "w") as outTrain, open(args.outValidation, "w") as outVal, open(
-            args.outTest, "w") as outTest:
-
-        startTime = time.time()
-        i = 0
-        if args.fast:
-            # Performs fast/probabilistic splitting, only one iteration over dataset is needed and is also more memory efficient.
-            # It's rulette wheel selection like approach.
-            # For chosen proportions we will be generating random numbers from uniform distribution in [0.0, 1.0) interval.
-            # That interval will be splitted into sub-intervals as shown in following example:
-            # Example:
-            #   validation 10% [0.0, 0.1)
-            #   test 10% [0.1, 0.2)
-            #   train 80%   [0.2, 1)
-            #
-            #   Whenever number is generated we will check in which of sub-intervals it belongs.
-            #
-            logging.info("Starting fast splitting.")
-            valRandThreshold = args.validation
-            testRandThreshold = valRandThreshold + args.test
-
-<<<<<<< HEAD
-            startTime = time.time()
-
-            trainSamples = 0
-            validationSamples = 0
-            testSamples = 0
-
-            logging.info("writing")
-            for i, line in enumerate(f):
-                randNum = random.random()
-                if randNum < valRandThreshold:
-                    # this part belongs to validation set
-                    print(line, end="", file=outVal)
-                    validationSamples += 1
-                elif randNum < testRandThreshold:
-                    # this part belongs to validation set
-                    print(line, end="", file=outTest)
-                    testSamples += 1
-                else:
-                    # this part belongs to train set
-                    print(line, end="", file=outTrain)
-                    trainSamples += 1
-
-                if time.time() - startTime > 10:
-                    startTime = time.time()
-                    logging.info("\twritten: {}".format(i + 1))
-
-            restForTrain = 1.0 - args.validation - args.test
-
-            actFracTrain = trainSamples / (i + 1)
-            actFracVal = validationSamples / (i + 1)
-            actFracTest = testSamples / (i + 1)
-
-            logging.info(
-                "Number of train samples is {} which is {:.2%}, so the difference to the correct value is {}."
-                .format(trainSamples, actFracTrain, restForTrain - actFracTrain))
-            logging.info(
-                "Number of validation samples is {} which is {:.2%}, so the difference to the correct value is {}."
-                .format(validationSamples, actFracVal, args.validation - actFracVal))
-            logging.info(
-                "Number of test samples is {} which is {:.2%}, so the difference to the correct value is {}."
-                .format(testSamples, actFracTest, args.test - actFracTest))
-
-        else:
-            logging.info("Starting slow splitting.")
-            logging.info("Line count starts.")
-            # Regular splitting, requires two iterations over dataset.
-            lineCount = sum(1 for _ in f)
-            f.seek(0)
-
-            logging.info("Number of original dataset samples: {}".format(lineCount))
-
-            indices = list(range(lineCount))
-            random.shuffle(indices)
-
-            logging.info("Splitting")
-
-            validationOffset = round(lineCount * args.validation)
-            testOffset = validationOffset + round(lineCount * args.test)
-
-            validationIndices = set(indices[:validationOffset])
-            testIndices = set(indices[validationOffset:testOffset])
-
-            del indices
-
-            logging.info(
-                "Number of train samples: {}".format(lineCount - len(validationIndices) - len(testIndices)))
-            logging.info("Number of validation samples: {}".format(len(validationIndices)))
-            logging.info("Number of test samples: {}".format(len(testIndices)))
-
-            logging.info("writing")
-
-            for i, line in enumerate(f):
-                if i in validationIndices:
-                    print(line, end="", file=outVal)
-                elif i in testIndices:
-                    print(line, end="", file=outTest)
-                else:
-                    # everything else is train set
-                    print(line, end="", file=outTrain)
-
-                if time.time() - startTime > 10:
-                    startTime = time.time()
-                    logging.info("\twritten: {}".format(i + 1))
-
-        logging.info("written: {}".format(i + 1))
-
-        logging.info("finished")
-
-
-def call_chunking(args: argparse.Namespace):
+    row_split(args.data, args.outTrain, args.outValidation, args.outTest, args.validation, args.test, args.fast,
+              args.fixedSeed)
+
+
+def chunking(data: str, out_dir: str, size: int = None, number_of_chunks: int = None, file_name_format: str = None,
+             index: str = None):
     """
     Splitting row datasets into chunks.
 
-    :param args: User arguments.
-    """
-
-    lines_per_chunk = args.size
+    :param data: Dataset that should be chunked.
+    :param out_dir: Path where the chunks will be saved.
+    :param size: Size of chunks in lines.
+    :param number_of_chunks: Number of chunks.
+    :param file_name_format: Format of file name for chunks. It must contain {counter} placeholder for chunk number.
+        Available placeholders are: {orig_basename}, {counter}, {orig_ext}
+
+    :param index: Path to file with line file offsets. It can speed up the process. Must be a file with offsets on
+        separate lines or a csv file. In case of csv file do not forget to setup index_offset_field. It is expected that the headline is presented.
+    """
+
+    lines_per_chunk = size
     if lines_per_chunk is not None:
         assert lines_per_chunk > 0, "Size of chunks must be greater than 0."
     else:
-        assert args.number_of_chunks > 0, "Number of chunks must be greater than 0."
+        assert number_of_chunks > 0, "Number of chunks must be greater than 0."
 
         logging.info("Counting lines in dataset.")
         lines_in_dataset = 0
-        if args.index is not None:
-            with open(args.index) as f:
+        if index is not None:
+            with open(index) as f:
                 for _ in f:
                     lines_in_dataset += 1
 
-            if args.index.endswith(".csv"):
+            if index.endswith(".csv"):
                 lines_in_dataset -= 1  # header
 
         else:
-            with open(args.data) as f:
+            with open(data) as f:
                 for _ in f:
                     lines_in_dataset += 1
 
-        lines_per_chunk = math.ceil(lines_in_dataset / args.number_of_chunks)
+        lines_per_chunk = math.ceil(lines_in_dataset / number_of_chunks)
 
     logging.info(f"Lines per chunk: {lines_per_chunk}")
 
     counter = 0
-    p = Path(args.data)
+    p = Path(data)
     orig_basename = p.stem
     orig_ext = p.suffix
 
     chunk_file = open(
-        os.path.join(args.out_dir,
-                     args.file_name_format.format(orig_basename=orig_basename,
-                                                  counter=counter,
-                                                  orig_ext=orig_ext)
+        os.path.join(out_dir,
+                     file_name_format.format(orig_basename=orig_basename,
+                                             counter=counter,
+                                             orig_ext=orig_ext)
                      ), "w"
     )
     try:
-        with open(args.data) as f:
+        with open(data) as f:
             for line_number, line in enumerate(f):
                 if line_number % lines_per_chunk == 0 and line_number != 0:
                     chunk_file.close()
                     counter += 1
                     chunk_file = open(
-                        os.path.join(args.out_dir,
-                                     args.file_name_format.format(orig_basename=orig_basename,
-                                                                  counter=counter,
-                                                                  orig_ext=orig_ext)
+                        os.path.join(out_dir,
+                                     file_name_format.format(orig_basename=orig_basename,
+                                                             counter=counter,
+                                                             orig_ext=orig_ext)
                                      ), "w"
                     )
                 print(line, end="", file=chunk_file)
@@ -502,40 +378,62 @@
         chunk_file.close()
 
 
-def call_subset(args: argparse.Namespace):
+def call_chunking(args: argparse.Namespace):
+    """
+    Splitting row datasets into chunks.
+
+    :param args: User arguments.
+    """
+
+    chunking(args.data, args.out_dir, args.size, args.number_of_chunks, args.file_name_format, args.index)
+
+
+def subset(data: str, out: str, from_line: int, to_line: int, index: str = None, index_offset_field: str = None):
     """
     Creates subset of given dataset.
 
-    :param args: User arguments.
-    """
-
-    assert args.from_line < args.to_line, "From index must be smaller than to index."
-    with open(args.data) as f_dataset, open(args.out, "w") as f_out:
+    :param data: Dataset that should be used for subset.
+    :param out: Path where the subset will be saved.
+    :param from_line: Index of first line that should be in subset. First is 0.
+    :param to_line: Index of last line that should be in subset. Last is not included.
+    :param index: Path to file with line file offsets. It can speed up the process. Must be a file with offsets on
+        separate lines or a csv file. It is expected that the headline is presented.
+    :param index_offset_field: Name of field in index file that contains line offsets.
+    """
+
+    assert from_line < to_line, "From index must be smaller than to index."
+    with open(data) as f_dataset, open(out, "w") as f_out:
         # let's skip to the first line
 
-        if args.index is not None:
+        if index is not None:
             from_offset = 0
-            with open(args.index) as f_index:
-                reading_csv = args.index.endswith(".csv")
+            with open(index) as f_index:
+                reading_csv = index.endswith(".csv")
                 reader = csv.DictReader(f_index) if reading_csv else f_index
 
                 for i, line in enumerate(reader):
-                    if i == args.from_line:
-                        from_offset = int(line[args.index_offset_field]) if reading_csv else int(line)
+                    if i == from_line:
+                        from_offset = int(line[index_offset_field]) if reading_csv else int(line)
                         break
-=======
-        row_split(args.data, args.outTrain, args.outValidation, args.outTest, args.validation, args.test, args.fast,
-                  args.fixedSeed)
->>>>>>> 696fbf22
 
             f_dataset.seek(from_offset)
         else:
-            for _ in range(args.from_line):
+            for _ in range(from_line):
                 f_dataset.readline()
 
         # now we can start writing
-        for _ in range(args.from_line, args.to_line):
+        for _ in range(from_line, to_line):
             print(f_dataset.readline(), end="", file=f_out)
+
+
+def call_subset(args: argparse.Namespace):
+    """
+    Creates subset of given dataset.
+
+    :param args: User arguments.
+    """
+
+    subset(args.data, args.out, args.from_line, args.to_line, args.index, args.index_offset_field)
 
 
 def main():
